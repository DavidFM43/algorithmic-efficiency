# MLCommons™ Algorithmic Efficiency

<br />
<p align="center">
<a href="#"><img width="600" img src=".assets/mlc_logo.png" alt="MLCommons Logo"/></a>
</p>

<p align="center">
  <a href="https://arxiv.org/abs/2306.07179" target="_blank">Paper (arXiv)</a> •
  <a href="#installation">Installation</a> •
  <a href="RULES.md">Rules</a> •
  <a href="#contributing">Contributing</a> •
  <a href="LICENSE.md">License</a>
</p>

[![CI](https://github.com/mlcommons/algorithmic-efficiency/actions/workflows/CI.yml/badge.svg)](https://github.com/mlcommons/algorithmic-efficiency/actions/workflows/CI.yml)
[![Lint](https://github.com/mlcommons/algorithmic-efficiency/actions/workflows/linting.yml/badge.svg)](https://github.com/mlcommons/algorithmic-efficiency/actions/workflows/linting.yml)
[![License: Apache 2.0](https://img.shields.io/badge/License-Apache_2.0-blue.svg)](https://github.com/mlcommons/algorithmic-efficiency/blob/main/LICENSE.md)
[![Code style: yapf](https://img.shields.io/badge/code%20style-yapf-orange)](https://github.com/google/yapf)

---

[MLCommons Algorithmic Efficiency](https://mlcommons.org/en/groups/research-algorithms/) is a benchmark and competition measuring neural network training speedups due to algorithmic improvements in both training algorithms and models. This repository holds the [competition rules](RULES.md) and the benchmark code to run it. For a detailed description of the benchmark design, see our [paper](https://arxiv.org/abs/2306.07179).

## Table of Contents

- [Table of Contents](#table-of-contents)
- [Installation](#installation)
  - [Python virtual environment](#python-virtual-environment)
  - [Docker](#docker)
    - [Building Docker Image](#building-docker-image)
    - [Running Docker Container (Interactive)](#running-docker-container-interactive)
    - [Running Docker Container (End-to-end)](#running-docker-container-end-to-end)
  - [Using Singularity/Apptainer instead of Docker](#using-singularityapptainer-instead-of-docker)
- [Getting Started](#getting-started)
  - [Running a workload](#running-a-workload)
    - [JAX](#jax)
    - [Pytorch](#pytorch)
- [Rules](#rules)
- [Contributing](#contributing)
- [Shared data pipelines between JAX and PyTorch](#shared-data-pipelines-between-jax-and-pytorch)
- [Setup and Platform](#setup-and-platform)
  - [My machine only has one GPU. How can I use this repo?](#my-machine-only-has-one-gpu-how-can-i-use-this-repo)
  - [How do I run this on my SLURM cluster?](#how-do-i-run-this-on-my-slurm-cluster)
  - [How can I run this on my AWS/GCP/Azure cloud project?](#how-can-i-run-this-on-my-awsgcpazure-cloud-project)
- [Submissions](#submissions)
  - [Can submission be structured using multiple files?](#can-submission-be-structured-using-multiple-files)
  - [Can I install custom dependencies?](#can-i-install-custom-dependencies)
  - [How can I know if my code can be run on benchmarking hardware?](#how-can-i-know-if-my-code-can-be-run-on-benchmarking-hardware)
  - [Are we allowed to use our own hardware to self-report the results?](#are-we-allowed-to-use-our-own-hardware-to-self-report-the-results)




## Installation

You can install this package and dependences in a [python virtual environment](#virtual-environment) or use a [Docker/Singularity/Apptainer container](#install-in-docker) (recommended).

  *TL;DR to install the Jax version for GPU run:*

   ```bash
   pip3 install -e '.[pytorch_cpu]'
   pip3 install -e '.[jax_gpu]' -f 'https://storage.googleapis.com/jax-releases/jax_cuda_releases.html'
   pip3 install -e '.[full]'
   ```

  *TL;DR to install the PyTorch version for GPU run:*

   ```bash
   pip3 install -e '.[jax_cpu]'
   pip3 install -e '.[pytorch_gpu]' -f 'https://download.pytorch.org/whl/torch_stable.html'
   pip3 install -e '.[full]'
   ```

### Python virtual environment

Note: Python minimum requirement >= 3.8

To set up a virtual enviornment and install this repository

1. Create new environment, e.g. via `conda` or `virtualenv`

   ```bash
    sudo apt-get install python3-venv
    python3 -m venv env
    source env/bin/activate
   ```

2. Clone this repository

   ```bash
   git clone https://github.com/mlcommons/algorithmic-efficiency.git
   cd algorithmic-efficiency
   ```

3. Run pip3 install commands above to install `algorithmic_efficiency`.

<details>
<summary>
Per workload installations
</summary>
You can also install the requirements for individual workloads, e.g. via

```bash
pip3 install -e '.[librispeech]'
```

or all workloads at once via

```bash
pip3 install -e '.[full]'
```

</details>

### Docker

We recommend using a Docker container to ensure a similar environment to our scoring and testing environments.
Alternatively, a Singularity/Apptainer container can also be used (see instructions below).

We recommend using a Docker container to ensure a similar environment to our scoring and testing environments.

**Prerequisites for NVIDIA GPU set up**: You may have to install the NVIDIA Container Toolkit so that the containers can locate the NVIDIA drivers and GPUs.
See instructions [here](https://github.com/NVIDIA/nvidia-docker).

#### Building Docker Image

1. Clone this repository

   ```bash
   cd ~ && git clone https://github.com/mlcommons/algorithmic-efficiency.git
   ```

2. Build Docker Image

   ```bash
   cd algorithmic-efficiency/docker
   docker build -t <docker_image_name> . --build-arg framework=<framework>
   ```

   The `framework` flag can be either `pytorch`, `jax` or `both`. Specifying the framework will install the framework specific dependencies.
   The `docker_image_name` is arbitrary.

#### Running Docker Container (Interactive)

To use the Docker container as an interactive virtual environment, you can run a container mounted to your local data and code directories and execute the `bash` program. This may be useful if you are in the process of developing a submission.

1. Run detached Docker Container. The container_id will be printed if the container is run successfully.

   ```bash
   docker run -t -d \
      -v $HOME/data/:/data/ \
      -v $HOME/experiment_runs/:/experiment_runs \
      -v $HOME/experiment_runs/logs:/logs \
      -v $HOME/algorithmic-efficiency:/algorithmic-efficiency \
      --gpus all \
      --ipc=host \
      <docker_image_name> \
      --keep_container_alive true
   ```
   Note: You may have to use double quotes around `algorithmic-efficiency` [path] in the mounting `-v` flag. If the above command fails try replacing the following line:
   ```bash
   -v $HOME/algorithmic-efficiency:/algorithmic-efficiency2 \
   ``` 
   with 
   ```
   -v $HOME"/algorithmic-efficiency:/algorithmic-efficiency" \
   ```
   - Open a bash terminal
   ```bash
   docker exec -it <container_id> /bin/bash
   ```

#### Running Docker Container (End-to-end)

To run a submission end-to-end in a containerized environment see [Getting Started Document](./getting_started.md#run-your-submission-in-a-docker-container).

### Using Singularity/Apptainer instead of Docker
<<<<<<< HEAD
Since many compute clusters don't allow the usage of Docker due to securtiy concerns and instead encourage the use of [Singularity/Apptainer](https://github.com/apptainer/apptainer) (formerly Singularity, now called Apptainer), we also provide an Apptainer recipe that can be used to build an image by running
=======

Since many compute clusters don't allow the usage of Docker due to securtiy concerns and instead encourage the use of [Singularity/Apptainer](https://github.com/apptainer/apptainer) (formerly Singularity, now called Apptainer), we also provide instructions on how to build an Apptainer container based on the here provided Dockerfile.

To convert the Dockerfile into an Apptainer definition file, we will use [spython](https://github.com/singularityhub/singularity-cli):

>>>>>>> 0c5a61fb
```bash
singularity build --fakeroot <singularity_image_name>.sif Singularity.def
```
<<<<<<< HEAD
Then, to start a shell session with GPU support (by using the `--nv` flag), we can run
=======

Now we can build the Apptainer image by running

>>>>>>> 0c5a61fb
```bash
singularity shell --bind $HOME/data:/data,$HOME/experiment_runs:/experiment_runs \
    --nv <singularity_image_name>.sif
```

<<<<<<< HEAD
Note the `--bind` flag which, similarly to Docker, allows to bind specific paths on the host system and the container, as explained [here](https://docs.sylabs.io/guides/3.7/user-guide/bind_paths_and_mounts.html).

Also note that `Singularity.def` was automatically generated from the `Dockerfile` using [spython](https://github.com/singularityhub/singularity-cli), as follows:
=======
To start a shell session with GPU support (by using the `--nv` flag), we can run

>>>>>>> 0c5a61fb
```bash
pip3 install spython
cd algorithmic-efficiency/docker
python scripts/singularity_converter.py -i Dockerfile -o Singularity.def
```
<<<<<<< HEAD
Users that wish to customize their images are invited to check the respective files.
=======

Similarly to Docker, Apptainer allows you to bind specific paths on the host system and the container by specifying the `--bind` flag, as explained [here](https://docs.sylabs.io/guides/3.7/user-guide/bind_paths_and_mounts.html).
>>>>>>> 0c5a61fb

## Getting Started

For instructions on developing and scoring your own algorithm in the benchmark see [Getting Started Document](./getting_started.md).

### Running a workload

To run a submission directly by running a Docker container, see [Getting Started Document](./getting_started.md#run-your-submission-in-a-docker-container).

From your virtual environment or interactively running Docker container run:

#### JAX

```bash
python3 submission_runner.py \
    --framework=jax \
    --workload=mnist \
    --experiment_dir=$HOME/experiments \
    --experiment_name=my_first_experiment \
    --submission_path=baselines/adamw/jax/submission.py \
    --tuning_search_space=baselines/adamw/tuning_search_space.json
```

#### Pytorch

```bash
python3 submission_runner.py \
    --framework=pytorch \
    --workload=mnist \
    --experiment_dir=$HOME/experiments \
    --experiment_name=my_first_experiment \
    --submission_path=baselines/adamw/jax/submission.py \
    --tuning_search_space=baselines/adamw/tuning_search_space.json
```

<details>
<summary>
Using Pytorch DDP (Recommended)
</summary>

When using multiple GPUs on a single node it is recommended to use PyTorch's [distributed data parallel](https://pytorch.org/tutorials/intermediate/ddp_tutorial.html).
To do so, simply replace `python3` by

```bash
torchrun --standalone --nnodes=1 --nproc_per_node=N_GPUS
```

where `N_GPUS` is the number of available GPUs on the node. To only see output from the first process, you can run the following to redirect the output from processes 1-7 to a log file:

```bash
torchrun --redirects 1:0,2:0,3:0,4:0,5:0,6:0,7:0 --standalone --nnodes=1 --nproc_per_node=8
 ```

So the complete command is for example:

```bash
torchrun --redirects 1:0,2:0,3:0,4:0,5:0,6:0,7:0 --standalone --nnodes=1 --nproc_per_node=8 \
submission_runner.py \
    --framework=pytorch \
    --workload=mnist \
    --experiment_dir=$HOME/experiments \
    --experiment_name=baseline \
    --submission_path=baselines/adamw/jax/submission.py \
    --tuning_search_space=baselines/adamw/tuning_search_space.json
```

</details>

## Rules

The rules for the MLCommons Algorithmic Efficency benchmark can be found in the seperate [rules document](RULES.md). Suggestions, clarifications and questions can be raised via pull requests.

## Contributing

If you are interested in contributing to the work of the working group, feel free to [join the weekly meetings](https://mlcommons.org/en/groups/research-algorithms/), open issues. See our [CONTRIBUTING.md](CONTRIBUTING.md) for MLCommons contributing guidelines and setup and workflow instructions.


# Disclaimers

## Shared data pipelines between JAX and PyTorch

The JAX and PyTorch versions of the Criteo, FastMRI, Librispeech, OGBG, and WMT workloads are using the same TensorFlow input pipelines. Due to differences in how Jax and PyTorch distribute computations across devices, the PyTorch workloads have an additional overhead for these workloads.

Since we use PyTorch's [`DistributedDataParallel`](https://pytorch.org/docs/stable/generated/torch.nn.parallel.DistributedDataParallel.html#torch.nn.parallel.DistributedDataParallel) implementation, there is one Python process for each device. Depending on the hardware and the settings of the cluster, running a TensorFlow input pipeline in each Python process can lead to errors, since too many threads are created in each process. See [this PR thread](https://github.com/mlcommons/algorithmic-efficiency/pull/85) for more details.
While this issue might not affect all setups, we currently implement a different strategy: we only run the TensorFlow input pipeline in one Python process (with `rank == 0`), and [broadcast](https://pytorch.org/docs/stable/distributed.html#torch.distributed.broadcast) the batches to all other devices. This introduces an additional communication overhead for each batch. See the [implementation for the WMT workload](https://github.com/mlcommons/algorithmic-efficiency/blob/main/algorithmic_efficiency/workloads/wmt/wmt_pytorch/workload.py#L215-L288) as an example.

## Pytorch Conformer CUDA OOM

The conformer pytorch workload may run out of memory in current state. Please set the `submission_runner.py` flag `reduce_pytorch_max_split_size` to `True` as a temporary workaround if you encounter this issue. This will set 'max_split_size_mb:256'. Note that this will adversely impact the performance of the submission on this workload. See [tracking issue](https://github.com/mlcommons/algorithmic-efficiency/issues/497). 


# FAQS

## Setup and Platform

### My machine only has one GPU. How can I use this repo?
You can run this repo on a machine with an arbitrary number of GPUs. However, the default batch sizes in our reference algorithms `algorithmic-efficiency/baselines` and `algorithmic-efficiency/reference_algorithms` are tuned for a machine with 8 16GB V100 GPUs. You may run into OOMs if you run these algorithms with fewer than 8 GPUs. If you run into these issues because you are using a machine with less total GPU memory, please reduce the batch sizes for the submission. Note that your final submission must 'fit'
on the benchmarking hardware, so if you are using fewer
GPUs with higher per GPU memory, please monitor your memory usage 
to make make sure it will fit on 8xV100 GPUs with 16GB of VRAM per card.

### How do I run this on my SLURM cluster?
You may run into issues with `sudo` and `docker` on a SLURM cluster. To run the workloads in a SLURM cluster you can use Apptainer (previously Singularity), see this [section](using-singularity/apptainer-instead-of-docker).
### How can I run this on my AWS/GCP/Azure cloud project?
 Depending on your virtual machine, you may have to install the correct GPU drivers and the NVIDIA Docker toolkit. For example, in GCP you will have to do the following.
1. If you don't have a VM instance yet, we recommend creating a
new Compute Instance with the "Deep Learning on Linux" Image in Boot disk options. 
2. To install the NVIDIA Docker toolkit, you can use `scripts/cloud-startup.sh` as a startup script for the VM. This will automate the installation of the NVIDIA GPU Drivers and NVIDIA Docker toolkit.

## Submissions
### Can submission be structured using multiple files?
Yes, your submission can be structured using multiple files. 
### Can I install custom dependencies?
You may use custom dependencies as long as they do not conflict with any of the pinned packages in `algorithmic-efficiency/setup.cfg`. 
To include your custom dependencies in your submission, please include them in a requirements.txt file. Please refer to the [Software dependencies](https://github.com/mlcommons/algorithmic-efficiency/blob/main/RULES.md#software-dependencies) section of our rules. 
### How can I know if my code can be run on benchmarking hardware?
The benchmarking hardware specifications are documented in the [Getting Started Document](./getting_started.md).
We recommend monitoring your submission's memory usage so that it does not exceed the available memory 
on the competition hardware. We also recommend to do a dry run using a cloud instance.
### Are we allowed to use our own hardware to self-report the results?
You only have to use the competition hardware for runs that are directly involved in the scoring procedure. This includes all runs for the self-tuning ruleset, but only the runs of the best hyperparameter configuration in each study for the external tuning ruleset. For example, you could use your own (different) hardware to tune your submission and identify the best hyperparameter configuration (in each study) and then only run this configuration (i.e. 5 runs, one for each study) on the competition hardware.

# Citing AlgoPerf Benchmark
If you use the **AlgoPerf** Benchmark in your work, please consider citing:

> [George E. Dahl, Frank Schneider, Zachary Nado, et al.<br/>
> **Benchmarking Neural Network Training Algorithms**<br/>
> *arXiv 2306.07179*](http://arxiv.org/abs/2306.07179)

```bibtex
@misc{dahl2023algoperf,
   title={{Benchmarking Neural Network Training Algorithms}},
   author={Dahl, George E. and Schneider, Frank and Nado, Zachary and Agarwal, Naman and Sastry, Chandramouli Shama and Hennig, Philipp and Medapati, Sourabh and Eschenhagen, Runa and Kasimbeg, Priya and Suo, Daniel and Bae, Juhan and Gilmer, Justin and Peirson, Abel L. and Khan, Bilal and Anil, Rohan and Rabbat, Mike and Krishnan, Shankar and Snider, Daniel and Amid, Ehsan and Chen, Kongtao and Maddison, Chris J. and Vasudev, Rakshith and Badura, Michal and Garg, Ankush and Mattson, Peter},
   year={2023},
   eprint={2306.07179},
   archivePrefix={arXiv},
   primaryClass={cs.LG}
}
```<|MERGE_RESOLUTION|>--- conflicted
+++ resolved
@@ -176,49 +176,27 @@
 To run a submission end-to-end in a containerized environment see [Getting Started Document](./getting_started.md#run-your-submission-in-a-docker-container).
 
 ### Using Singularity/Apptainer instead of Docker
-<<<<<<< HEAD
 Since many compute clusters don't allow the usage of Docker due to securtiy concerns and instead encourage the use of [Singularity/Apptainer](https://github.com/apptainer/apptainer) (formerly Singularity, now called Apptainer), we also provide an Apptainer recipe that can be used to build an image by running
-=======
-
-Since many compute clusters don't allow the usage of Docker due to securtiy concerns and instead encourage the use of [Singularity/Apptainer](https://github.com/apptainer/apptainer) (formerly Singularity, now called Apptainer), we also provide instructions on how to build an Apptainer container based on the here provided Dockerfile.
-
-To convert the Dockerfile into an Apptainer definition file, we will use [spython](https://github.com/singularityhub/singularity-cli):
-
->>>>>>> 0c5a61fb
 ```bash
 singularity build --fakeroot <singularity_image_name>.sif Singularity.def
 ```
-<<<<<<< HEAD
+
 Then, to start a shell session with GPU support (by using the `--nv` flag), we can run
-=======
-
-Now we can build the Apptainer image by running
-
->>>>>>> 0c5a61fb
 ```bash
 singularity shell --bind $HOME/data:/data,$HOME/experiment_runs:/experiment_runs \
     --nv <singularity_image_name>.sif
 ```
 
-<<<<<<< HEAD
 Note the `--bind` flag which, similarly to Docker, allows to bind specific paths on the host system and the container, as explained [here](https://docs.sylabs.io/guides/3.7/user-guide/bind_paths_and_mounts.html).
 
 Also note that `Singularity.def` was automatically generated from the `Dockerfile` using [spython](https://github.com/singularityhub/singularity-cli), as follows:
-=======
-To start a shell session with GPU support (by using the `--nv` flag), we can run
-
->>>>>>> 0c5a61fb
 ```bash
 pip3 install spython
 cd algorithmic-efficiency/docker
 python scripts/singularity_converter.py -i Dockerfile -o Singularity.def
 ```
-<<<<<<< HEAD
+
 Users that wish to customize their images are invited to check the respective files.
-=======
-
-Similarly to Docker, Apptainer allows you to bind specific paths on the host system and the container by specifying the `--bind` flag, as explained [here](https://docs.sylabs.io/guides/3.7/user-guide/bind_paths_and_mounts.html).
->>>>>>> 0c5a61fb
 
 ## Getting Started
 
