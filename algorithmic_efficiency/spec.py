"""MLPerf™ Algorithmic Efficiency API."""

import abc
import enum
import functools
from typing import Any, Callable, Dict, Iterator, List, Optional, Tuple, Union

from absl import logging
import jax
from torch import nn
import torch.nn.functional as F


class LossType(enum.Enum):
  SOFTMAX_CROSS_ENTROPY = 0
  SIGMOID_CROSS_ENTROPY = 1
  MEAN_SQUARED_ERROR = 2
  CTC_LOSS = 3
  MEAN_ABSOLUTE_ERROR = 4


class ForwardPassMode(enum.Enum):
  TRAIN = 0
  EVAL = 1
  # ... ?


class ParameterType(enum.Enum):
  WEIGHT = 0
  BIAS = 1
  CONV_WEIGHT = 2
  BATCH_NORM = 3
  EMBEDDING = 4


# Of course, Tensor knows its shape and dtype.
# Tensor = Union[jnp.array, np.array, tf.Tensor, torch.Tensor, ...]
Tensor = Any


# Define this so that if using pytree iteration utilities, can iterate over the
# model shapes pytree without iterating over the shape tuples.
class ShapeTuple:

  def __init__(self, shape_tuple):
    self.shape_tuple = shape_tuple


Shape = Union[Tuple[int],
              Tuple[int, int],
              Tuple[int, int, int],
              Tuple[int, int, int, int],
              ShapeTuple]
ParameterShapeTree = Dict[str, Dict[str, Shape]]

# If necessary, these can be zipped together easily given they have the same
# structure, to get an iterator over pairs of leaves.
ParameterKey = str
# Dicts can be arbitrarily nested.
ParameterContainer = Union[Dict[ParameterKey, Dict[ParameterKey, Tensor]],
                           nn.Module]
ParameterTypeTree = Dict[ParameterKey, Dict[ParameterKey, ParameterType]]

RandomState = Any  # Union[jax.random.PRNGKey, int, bytes, ...]

OptimizerState = Dict[str, Any]
Hyperparameters = Any
Timing = int
Steps = int

# BN EMAs.
ModelAuxiliaryState = Any
ModelInitState = Tuple[ParameterContainer, ModelAuxiliaryState]

<<<<<<< HEAD
=======
UpdateReturn = Tuple[OptimizerState, ParameterContainer, ModelAuxiliaryState]
InitOptimizerFn = Callable[[ParameterShapeTree, Hyperparameters, RandomState],
                           OptimizerState]
UpdateParamsFn = Callable[[
    ParameterContainer,
    ParameterTypeTree,
    ModelAuxiliaryState,
    Hyperparameters,
    Tensor,
    Tensor,
    LossType,
    OptimizerState,
    List[Tuple[int, float]],
    int,
    RandomState
],
                          UpdateReturn]

>>>>>>> 516afec3

class Workload(metaclass=abc.ABCMeta):

  def __init__(self, *args, **kwargs) -> None:
    del args
    del kwargs
    self._param_shapes: Optional[ParameterShapeTree] = None
    self._param_types: Optional[ParameterTypeTree] = None
    self._eval_iters: Dict[str, Iterator] = {}
    self.metrics_logger = None

  @abc.abstractmethod
  def has_reached_goal(self, eval_result: Dict[str, float]) -> bool:
    """Return whether or not the workload goal has been reached."""

  @abc.abstractmethod
  def _build_input_queue(
      self,
      data_rng: RandomState,
      split: str,
      data_dir: str,
      global_batch_size: int,
      cache: Optional[bool] = None,
      repeat_final_dataset: Optional[bool] = None,
<<<<<<< HEAD
      num_batches: Optional[int] = None) -> Iterator[Dict[str, Any]]:
=======
      num_batches: Optional[int] = None) -> Iterator[Dict[str, Tensor]]:
>>>>>>> 516afec3
    """Build the input queue for the workload data.

    This is the only function that is NOT allowed to be called by submitters.

    For Jax this should return an itertor over tensors of shape
    (num_devices, per_device_batch_size, ...), and for PyTorch this should
    return tensors of shape (global_batch_size, ...).

    The required keys are 'inputs' and 'targets', and in general the naming
    convention should be plural key names because the values are batches of
    examples.
    """

  def attach_metrics_logger(self, metrics_logger) -> None:
    """Attaches a metric logger to workload."""
    self.metrics_logger = metrics_logger
    return

  @property
  @abc.abstractmethod
  def target_value(self) -> float:
    """The target value to reach."""

  @property
  @abc.abstractmethod
  def loss_type(self) -> LossType:
    """The type of loss function."""

  @property
  @abc.abstractmethod
  def num_train_examples(self) -> int:
    """The size of the training set."""

  @property
  @abc.abstractmethod
  def eval_batch_size(self) -> int:
    """The batch size for evaluation."""

  @property
  @abc.abstractmethod
  def num_eval_train_examples(self) -> int:
    """The number of training examples to evaluate metrics on."""

  @property
  @abc.abstractmethod
  def num_validation_examples(self) -> int:
    """The size of the validation set."""

  @property
  @abc.abstractmethod
  def num_test_examples(self) -> int:
    """The size of the test set."""

  @property
  @abc.abstractmethod
  def train_mean(self) -> Any:
    """The mean of the training data."""

  @property
  @abc.abstractmethod
  def train_stddev(self) -> Any:
    """The stddev of the training data."""

  @property
  @abc.abstractmethod
  def max_allowed_runtime_sec(self) -> int:
    """The max allowed runtime of the workload in seconds."""

  @property
  @abc.abstractmethod
  def eval_period_time_sec(self) -> int:
    """The eval period of the workload in seconds."""

  @property
  @abc.abstractmethod
  def step_hint(self) -> int:
    """Max num steps the target setting algo was given to reach the target."""

  @property
  def param_shapes(self):
    """The shapes of the parameters in the workload model."""
    if self._param_shapes is None:
      raise ValueError(
          'This should not happen, workload.init_model_fn() should be called '
          'before workload.param_shapes!')
    return self._param_shapes

  @property
  def model_params_types(self):
    """The types of the parameters in the workload model."""
    if self._param_types is None:
      raise ValueError(
          'This should not happen, workload.init_model_fn() should be called '
          'before workload.param_types!')
    return self._param_types

  @abc.abstractmethod
  def is_output_params(self, param_key: ParameterKey) -> bool:
    """Whether a key in ParameterContainer is the output layer parameters."""

  # InitModelFn = Callable[
  #     Tuple[RandomState, Optional[float], Optional[float]],
  #     ParameterContainer]
  @abc.abstractmethod
  def init_model_fn(self,
                    rng: RandomState,
                    dropout_rate: Optional[float] = None,
                    aux_dropout_rate: Optional[float] = None) -> ModelInitState:
    """Return (initial_params, initial_model_state)."""

  # ModelFn = Callable[
  #     Tuple[
  #         ParameterContainer,
  #         Dict[str, Tensor],
  #         ModelAuxiliaryState,
  #         ForwardPassMode,
  #         RandomState,
  #         bool],
  #     Tensor]
  @abc.abstractmethod
  def model_fn(self,
               params: ParameterContainer,
               augmented_and_preprocessed_input_batch: Dict[str, Tensor],
               model_state: ModelAuxiliaryState,
               mode: ForwardPassMode,
               rng: RandomState,
               update_batch_norm: bool) -> Tuple[Tensor, ModelAuxiliaryState]:
    """Return logits_batch"""
    # Possible side effect of updating BN.

  def output_activation_fn(self, logits_batch: Tensor,
                           framework: str) -> Tensor:
    """Turn logits into probabilities, according to the loss_type property."""
    if framework not in ['pytorch', 'jax']:
      raise ValueError(
          f'`framework` has to be either `pytorch` or `jax`, got {framework}.')
    activation_fn = {
        LossType.MEAN_SQUARED_ERROR: lambda z: z,
        LossType.MEAN_ABSOLUTE_ERROR: lambda z: z,
    }
    is_pytorch = framework == 'pytorch'  # If False, framework == 'jax'.
    softmax_fn = (
        functools.partial(F.softmax, dim=-1) if is_pytorch else jax.nn.softmax)
    sigmoid_fn = F.sigmoid if is_pytorch else jax.nn.sigmoid
    activation_fn[LossType.SOFTMAX_CROSS_ENTROPY] = softmax_fn
    activation_fn[LossType.SIGMOID_CROSS_ENTROPY] = sigmoid_fn
    activation_fn[LossType.CTC_LOSS] = softmax_fn
    return activation_fn[self.loss_type](logits_batch)

  # LossFn = Callable[Tuple[Tensor, Tensor], Tensor]
  # Does NOT apply regularization, which is left to the submitter to do in
  # `update_params`.
  @abc.abstractmethod
  def loss_fn(
      self,
      # Dense or one-hot labels, or a tuple of (tensor, padding) for speech.
      label_batch: Union[Tuple[Tensor, Tensor], Tensor],
      logits_batch: Union[Tuple[Tensor, Tensor], Tensor],
      mask_batch: Optional[Tensor] = None,
      label_smoothing: float = 0.0) -> Tuple[Tensor, Tensor]:  # differentiable
    """Return (correct scalar average loss, 1-d array of per-example losses)."""

  @abc.abstractmethod
  def _eval_model_on_split(self,
                           split: str,
                           num_examples: int,
                           global_batch_size: int,
                           params: ParameterContainer,
                           model_state: ModelAuxiliaryState,
                           rng: RandomState,
                           data_dir: str,
                           global_step: int = 0) -> Dict[str, float]:
    """Evaluate the model on a given dataset split, return final scalars."""

  def eval_model(self,
                 global_batch_size: int,
                 params: ParameterContainer,
                 model_state: ModelAuxiliaryState,
                 rng: RandomState,
                 data_dir: str,
                 imagenet_v2_data_dir: Optional[str],
                 global_step: int) -> Dict[str, float]:
    """Run a full evaluation of the model."""
    logging.info('Evaluating on the training split.')
    train_metrics = self._eval_model_on_split(
        split='eval_train',
        num_examples=self.num_eval_train_examples,
        global_batch_size=global_batch_size,
        params=params,
        model_state=model_state,
        rng=rng,
        data_dir=data_dir,
        global_step=global_step)
    eval_metrics = {'train/' + k: v for k, v in train_metrics.items()}
    # We always require a validation set.
    logging.info('Evaluating on the validation split.')
    validation_metrics = self._eval_model_on_split(
        'validation',
        num_examples=self.num_validation_examples,
        global_batch_size=global_batch_size,
        params=params,
        model_state=model_state,
        rng=rng,
        data_dir=data_dir,
        global_step=global_step)
    for k, v in validation_metrics.items():
      eval_metrics['validation/' + k] = v
    eval_metrics['validation/num_examples'] = self.num_validation_examples
    # Evaluate on the test set. TODO(znado): always eval on the test set.
    try:
      if self.num_test_examples is not None:
        logging.info('Evaluating on the test split.')
        test_metrics = self._eval_model_on_split(
            'test',
            num_examples=self.num_test_examples,
            global_batch_size=global_batch_size,
            params=params,
            model_state=model_state,
            rng=rng,
            data_dir=imagenet_v2_data_dir if imagenet_v2_data_dir else data_dir,
            global_step=global_step)
        for k, v in test_metrics.items():
          eval_metrics['test/' + k] = v
        eval_metrics['test/num_examples'] = self.num_test_examples
    except NotImplementedError:
      pass

    return eval_metrics


DataSelectionFn = Callable[[
    Workload,
    Iterator[Tuple[Tensor, Tensor]],
    OptimizerState,
    ParameterContainer,
    LossType,
    Hyperparameters,
    int,
    RandomState
],
                           Tuple[Tensor, Tensor]]


class TrainingCompleteError(Exception):
  pass


# Training algorithm track submission functions, to be filled in by the
# submitter.

InitOptimizerFn = Callable[[
    Workload,
    ParameterContainer,
    ModelAuxiliaryState,
    Hyperparameters,
    RandomState
],
                           OptimizerState]


def init_optimizer_state(workload: Workload,
                         model_params: ParameterContainer,
                         model_state: ModelAuxiliaryState,
                         hyperparameters: Hyperparameters,
                         rng: RandomState) -> OptimizerState:
  # return initial_optimizer_state
  pass


# def update_params(workload: Workload,
#                   current_param_container: ParameterContainer,
#                   current_params_types: ParameterTypeTree,
#                   model_state: ModelAuxiliaryState,
#                   hyperparameters: Hyperparameters,
#                   batch: Dict[str, Tensor],
#                   loss_type: LossType,
#                   optimizer_state: OptimizerState,
#                   eval_results: List[Tuple[int, float]],
#                   global_step: int,
#                   rng: RandomState) -> _UpdateReturn:

UpdateReturn = Tuple[OptimizerState, ParameterContainer, ModelAuxiliaryState]
UpdateParamsFn = Callable[[
    Workload,
    ParameterContainer,
    ParameterTypeTree,
    ModelAuxiliaryState,
    Hyperparameters,
    Dict[str, Tensor],
    LossType,
    OptimizerState,
    List[Tuple[int, float]],
    int,
    RandomState
],
                          UpdateReturn]


# Each call to this function is considered a "step".
# Can raise a TrainingCompleteError if it believe it has achieved the goal and
# wants to end the run and receive a final free eval. It will not be restarted,
# and if has not actually achieved the goal then it will be considered as not
# achieved the goal and get an infinite time score. Most submissions will likely
# wait until the next free eval and not use this functionality.
def update_params(workload: Workload,
                  current_param_container: ParameterContainer,
                  current_params_types: ParameterTypeTree,
                  model_state: ModelAuxiliaryState,
                  hyperparameters: Hyperparameters,
                  batch: Dict[str, Tensor],
                  loss_type: LossType,
                  optimizer_state: OptimizerState,
                  eval_results: List[Tuple[int, float]],
                  global_step: int,
                  rng: RandomState) -> UpdateReturn:
  """Return (updated_optimizer_state, updated_params, updated_model_state)."""
  pass


DataSelectionFn = Callable[[
    Workload,
    Iterator[Dict[str, Any]],
    OptimizerState,
    ParameterContainer,
    LossType,
    Hyperparameters,
    int,
    RandomState
],
                           Tuple[Tensor, Tensor]]


# Not allowed to update the model parameters, hyperparameters, global step, or
# optimzier state.
def data_selection(workload: Workload,
                   input_queue: Iterator[Dict[str, Any]],
                   optimizer_state: OptimizerState,
                   current_param_container: ParameterContainer,
                   model_state: ModelAuxiliaryState,
                   hyperparameters: Hyperparameters,
                   global_step: int,
                   rng: RandomState) -> Dict[str, Tensor]:
  """Select data from the infinitely repeating, pre-shuffled input queue.

  Each element of the queue is a batch of training examples and labels.
  """
  # return next(input_queue)
  pass


def get_batch_size(workload_name: str) -> int:
  """Return the global batch size to use for a given workload."""
  pass<|MERGE_RESOLUTION|>--- conflicted
+++ resolved
@@ -72,27 +72,6 @@
 ModelAuxiliaryState = Any
 ModelInitState = Tuple[ParameterContainer, ModelAuxiliaryState]
 
-<<<<<<< HEAD
-=======
-UpdateReturn = Tuple[OptimizerState, ParameterContainer, ModelAuxiliaryState]
-InitOptimizerFn = Callable[[ParameterShapeTree, Hyperparameters, RandomState],
-                           OptimizerState]
-UpdateParamsFn = Callable[[
-    ParameterContainer,
-    ParameterTypeTree,
-    ModelAuxiliaryState,
-    Hyperparameters,
-    Tensor,
-    Tensor,
-    LossType,
-    OptimizerState,
-    List[Tuple[int, float]],
-    int,
-    RandomState
-],
-                          UpdateReturn]
-
->>>>>>> 516afec3
 
 class Workload(metaclass=abc.ABCMeta):
 
@@ -117,11 +96,7 @@
       global_batch_size: int,
       cache: Optional[bool] = None,
       repeat_final_dataset: Optional[bool] = None,
-<<<<<<< HEAD
       num_batches: Optional[int] = None) -> Iterator[Dict[str, Any]]:
-=======
-      num_batches: Optional[int] = None) -> Iterator[Dict[str, Tensor]]:
->>>>>>> 516afec3
     """Build the input queue for the workload data.
 
     This is the only function that is NOT allowed to be called by submitters.
@@ -352,19 +327,6 @@
     return eval_metrics
 
 
-DataSelectionFn = Callable[[
-    Workload,
-    Iterator[Tuple[Tensor, Tensor]],
-    OptimizerState,
-    ParameterContainer,
-    LossType,
-    Hyperparameters,
-    int,
-    RandomState
-],
-                           Tuple[Tensor, Tensor]]
-
-
 class TrainingCompleteError(Exception):
   pass
 
@@ -390,18 +352,6 @@
   # return initial_optimizer_state
   pass
 
-
-# def update_params(workload: Workload,
-#                   current_param_container: ParameterContainer,
-#                   current_params_types: ParameterTypeTree,
-#                   model_state: ModelAuxiliaryState,
-#                   hyperparameters: Hyperparameters,
-#                   batch: Dict[str, Tensor],
-#                   loss_type: LossType,
-#                   optimizer_state: OptimizerState,
-#                   eval_results: List[Tuple[int, float]],
-#                   global_step: int,
-#                   rng: RandomState) -> _UpdateReturn:
 
 UpdateReturn = Tuple[OptimizerState, ParameterContainer, ModelAuxiliaryState]
 UpdateParamsFn = Callable[[
