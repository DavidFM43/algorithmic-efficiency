--- conflicted
+++ resolved
@@ -51,39 +51,15 @@
       self._param_types = param_utils.pytorch_param_types(self._param_shapes)
     return self._param_types
 
-<<<<<<< HEAD
-  def build_input_queue(self,
-                        data_rng: spec.RandomState,
-                        split: str,
-                        data_dir: str,
-                        global_batch_size: int,
-                        use_mixup: bool = False,
-                        mixup_alpha: float = 0.1):
-    return self._build_dataset(data_rng,
-                               split,
-                               data_dir,
-                               global_batch_size,
-                               use_mixup,
-                               mixup_alpha)
-
-=======
->>>>>>> 95bd2416
   def _build_dataset(self,
                      data_rng: spec.RandomState,
                      split: str,
                      data_dir: str,
-<<<<<<< HEAD
-                     batch_size: int,
+                     global_batch_size: int,
+                     cache: bool,
+                     repeat_final_dataset: bool,
                      use_mixup: bool = False,
                      mixup_alpha: float = 0.1):
-    del data_rng
-    is_train = split == 'train'
-    if not is_train and use_mixup:
-      raise ValueError('Mixup can only be used for the training split.')
-=======
-                     global_batch_size: int,
-                     cache,
-                     repeat_final_dataset):
     del data_rng
     del cache
     del repeat_final_dataset
@@ -95,9 +71,10 @@
           mean_rgb=self.train_mean,
           stddev_rgb=self.train_stddev)
       return map(imagenet_v2_to_torch, itertools.cycle(np_iter))
->>>>>>> 95bd2416
 
     is_train = split == 'train'
+    if not is_train and use_mixup:
+      raise ValueError('Mixup can only be used for the training split.')
 
     if is_train:
       transform_config = transforms.Compose([
@@ -148,16 +125,12 @@
                                               DEVICE,
                                               self.train_mean,
                                               self.train_stddev)
-<<<<<<< HEAD
     dataloader = data_utils.cycle(
         dataloader,
         custom_sampler=USE_PYTORCH_DDP,
         use_mixup=use_mixup,
         mixup_alpha=mixup_alpha)
 
-=======
-    dataloader = data_utils.cycle(dataloader, custom_sampler=USE_PYTORCH_DDP)
->>>>>>> 95bd2416
     return dataloader
 
   def init_model_fn(self, rng: spec.RandomState) -> spec.ModelInitState:
