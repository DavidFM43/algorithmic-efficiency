--- conflicted
+++ resolved
@@ -162,6 +162,41 @@
         dataloader, custom_sampler=USE_PYTORCH_DDP, use_mixup=False)
     return dataloader
 
+  def _loss_fn(
+      self,
+      label_batch: spec.Tensor,
+      logits_batch: spec.Tensor,
+      mask_batch: Optional[spec.Tensor] = None,
+  ):  # differentiable
+    """Return detailed loss-dict."""
+    targets, target_paddings = label_batch
+    logits, logit_paddings = logits_batch
+    logprobs = torch.log_softmax(logits, dim=-1)
+    input_lengths = torch.einsum('bh->b', 1 - logit_paddings).long()
+    target_lengths = torch.einsum('bh->b', 1 - target_paddings).long()
+    per_example_losses = self.ctc_loss(
+        logprobs.permute(1, 0, 2),
+        targets.long(),
+        input_lengths,
+        target_lengths)
+    # mask_batch is assumed to be shape [batch].
+    if mask_batch is not None:
+      per_example_losses *= mask_batch
+      mask_batch = torch.logical_and(mask_batch, target_lengths)
+    else:
+      mask_batch = target_lengths
+    n_valid_examples = mask_batch.sum().to(per_example_losses)
+    summed_loss = per_example_losses.sum()
+    if USE_PYTORCH_DDP:
+      dist_nn.all_reduce(summed_loss)
+      dist_nn.all_reduce(n_valid_examples)
+    n_valid_examples = max(n_valid_examples, 1)
+    return {
+        'loss': per_example_losses,
+        'lengths': mask_batch.sum(),
+        'average_loss': summed_loss / n_valid_examples
+    }
+
   # Does NOT apply regularization, which is left to the submitter to do in
   # `update_params`.
   def loss_fn(
@@ -173,45 +208,8 @@
   ) -> Tuple[spec.Tensor, spec.Tensor]:  # differentiable
     """Return (correct scalar average loss, 1-d array of per-example losses)."""
     del label_smoothing
-    targets, target_paddings = label_batch
-    logits, logit_paddings = logits_batch
-    logprobs = torch.log_softmax(logits, dim=-1)
-    input_lengths = torch.einsum('bh->b', 1 - logit_paddings).long()
-    target_lengths = torch.einsum('bh->b', 1 - target_paddings).long()
-    per_example_losses = self.ctc_loss(
-        logprobs.permute(1, 0, 2),
-        targets.long(),
-        input_lengths,
-<<<<<<< HEAD
-        target_lengths).sum()
-    l = target_lengths.sum().to(per_seq_loss)
-    if USE_PYTORCH_DDP:
-      dist_nn.all_reduce(per_seq_loss)
-      dist_nn.all_reduce(l)
-    average_loss = per_seq_loss / max(l, 1)
-    return {'loss': per_seq_loss, 'lengths': l, 'average_loss': average_loss}
-
-  def loss_fn(self,
-              label_batch: Tuple[spec.Tensor, spec.Tensor],
-              logits_batch: Tuple[spec.Tensor, spec.Tensor],
-              mask_batch: Optional[spec.Tensor] = None,
-              label_smoothing: float = 0.0) -> spec.Tensor:  # differentiable
-    del mask_batch
-    del label_smoothing
-    l = self._loss_fn(label_batch, logits_batch)
-    return l['average_loss'], None
-=======
-        target_lengths)
-    # mask_batch is assumed to be shape [batch].
-    if mask_batch is not None:
-      per_example_losses *= mask_batch
-      mask_batch = torch.logical_and(mask_batch, target_lengths)
-    else:
-      mask_batch = target_lengths
-    n_valid_examples = max(mask_batch.sum(), 1)
-    summed_loss = per_example_losses.sum()
-    return summed_loss / n_valid_examples, per_example_losses
->>>>>>> c0a39484
+    l = self._loss_fn(label_batch, logits_batch, mask_batch)
+    return l['average_loss'], l['loss']
 
   def greedy_decode(
       self, logits: spec.Tensor,
@@ -298,10 +296,9 @@
           targets=targets.cpu().numpy(),
           target_paddings=target_paddings.cpu().numpy(),
           tokenizer=self.tokenizer)
-      mean_loss, per_example_losses = self.loss_fn(
-          (targets, target_paddings), (logits, logits_padding))
-      summed_loss = per_example_losses.sum()
-      lengths = torch.round(summed_loss / mean_loss)
+      l = self._loss_fn((targets, target_paddings), (logits, logits_padding))
+      summed_loss = l['loss'].sum()
+      lengths = l['lengths']
       batch_metrics = {
           'loss': summed_loss,
           'lengths': lengths,
