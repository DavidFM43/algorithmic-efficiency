###############################################################################
#                      MLCommons Algorithmic Efficiency.                      #
###############################################################################

[metadata]
name = algorithmic_efficiency
version = attr: algorithmic_efficiency.__version__
description = MLCommons Algorithmic Efficiency
url = https://github.com/mlcommons/algorithmic-efficiency
author = MLCommons Algorithmic Efficiency
author_email = algorithms@mlcommons.org
license = Apache 2.0
long_description = file: README.md
long_description_content_type = text/markdown
keywords = algorithmic-efficiency, machine-learning, deep-learning,
  optimization, benchmarking, training-methods
platforms = any
classifiers =
  Development Status :: 3 - Alpha
  Intended Audience :: Developers
  Intended Audience :: Science/Research
  License :: OSI Approved :: Apache Software License
  Operating System :: OS Independent
  Programming Language :: Python :: 3.7
  Programming Language :: Python :: 3.8
  Programming Language :: Python :: 3.9
  Programming Language :: Python :: 3.10
  Topic :: Scientific/Engineering :: Artificial Intelligence

[options]
zip_safe = False
packages = find:
include_package_data = True
setup_requires =
  setuptools_scm
# Dependencies of the project:
install_requires =
  absl-py==1.0.0
  numpy==1.22.4
  pandas==1.4.3
  protobuf==3.20.*
  six==1.16.0
  tensorflow==2.9.0
  tensorflow_datasets==4.4.0
python_requires = >=3.7


###############################################################################
#                           Additional Dependencies                           #
###############################################################################

[options.extras_require]
# Add extra dependencies, e.g. to run tests or for the different frameworks.
# Use as `pip install -e '.[jax_gpu]' -f https://storage.googleapis.com/jax-releases/jax_releases.html`
# or `pip install -e '.[dev]'`

# Bundled installs #

# All workloads
full_jax =
  %(criteo1tb)s
  %(fastmri)s
  %(ogbg)s
  %(wmt)s

# All workloads plus development dependencies
full_dev_jax =
  %(full_jax)s
  %(dev)s

full_pytorch =
  %(criteo1tb)s
  %(fastmri)s
  %(ogbg_pytorch)s
  %(librispeech_pytorch)s
  %(wmt)s

full_dev_pytorch =
  %(full_pytorch)s
  %(dev)s


# Dependencies for developing the package
dev =
  isort==5.10.1
  pylint==2.14.5
  pytest==7.1.2
  yapf==0.32.0

# Workloads #
criteo1tb =
  scikit-learn==1.0.1
  clu==0.0.7  # TODO(znado): Delete.

fastmri =
  h5py==3.7.0
  scikit_image==0.19.3

ogbg =
  jraph==0.0.2.dev
  scikit-learn==1.0.1
<<<<<<< HEAD
  clu==0.0.7  # TODO(znado): Delete?

ogbg_pytorch =
  torch-scatter==2.0.9
=======
  clu==0.0.7
>>>>>>> c5f4ab0e

librispeech_pytorch =
  levenshtein==0.20.0
  librosa==0.9.2

wmt =
  sentencepiece==0.1.97
  tensorflow-text==2.9.0

# Frameworks #

# JAX Core
jax_core_deps =
  flax==0.3.5
  optax==0.0.9

# JAX CPU
jax_cpu =
  %(jax_core_deps)s
  jax==0.2.28
  jaxlib==0.1.76

# JAX GPU
jax_gpu =
  %(jax_core_deps)s
  jax[cuda]==0.2.28
  jaxlib==0.1.76+cuda11.cudnn82

# PyTorch CPU
pytorch_cpu =
  torch==1.12.0
  torchvision==0.13

# PyTorch GPU
pytorch_gpu =
  torch==1.12.0+cu113
  torchvision==0.13+cu113


###############################################################################
#                           Linting Configurations                            #
###############################################################################

# yapf configuration
[yapf]
based_on_style = yapf
each_dict_entry_on_separate_line = false
split_all_top_level_comma_separated_values = true


# isort configuration
[isort]
profile=google


# pylint configuration
[pylint.MASTER]
persistent=no  # Pickle collected data for later comparisons.
#cache-size=500  # Set the cache size for astng objects.
# Ignore Py3 files
ignore=get_references_web.py,get_references_web_single_group.py
[pylint.REPORTS]
# Set the output format.
# output-format=sorted-text
# Put messages in a separate file for each module / package specified on the
# command line instead of printing them on stdout. Reports (if any) will be
# written in a file name "pylint_global.[txt|html]".
#files-output=no
# Tells whether to display a full report or only the messages.
reports=no
# Disable the report(s) with the given id(s).
#disable-report=R0001,R0002,R0003,R0004,R0101,R0102,R0201,R0202,R0220,R0401,R0402,R0701,R0801,R0901,R0902,R0903,R0904,R0911,R0912,R0913,R0914,R0915,R0921,R0922,R0923
# Error message template (continued on second line)
msg-template={msg_id}:{line:3} {obj}: {msg} [{symbol}]
[pylint.'MESSAGES CONTROL']
# List of checkers and warnings to enable.
enable=indexing-exception,old-raise-syntax


[pylint.BASIC]
# Required attributes for module, separated by a comma
#required-attributes=
# Regular expression which should only match the name
# of functions or classes which do not require a docstring.
no-docstring-rgx=(__.*__|main)
# Min length in lines of a function that requires a docstring.
docstring-min-length=10
# Regular expression which should only match correct module names. The
# leading underscore is sanctioned for private modules by Google's style
# guide.
#
# There are exceptions to the basic rule (_?[a-z][a-z0-9_]*) to cover
# requirements of Python's module system.
module-rgx=^(_?[a-z][a-z0-9_]*)|__init__$
# Regular expression which should only match correct module level names
const-rgx=^(_?[A-Z][A-Z0-9_]*|__[a-z0-9_]+__|_?[a-z][a-z0-9_]*)$
# Regular expression which should only match correct class attribute
class-attribute-rgx=^(_?[A-Z][A-Z0-9_]*|__[a-z0-9_]+__|_?[a-z][a-z0-9_]*)$
# Regular expression which should only match correct class names
class-rgx=^_?[A-Z][a-zA-Z0-9]*$
# Regular expression which should only match correct function names.
# 'camel_case' and 'snake_case' group names are used for consistency of naming
# styles across functions and methods.
function-rgx=^(?:(?P<exempt>setUp|tearDown|setUpModule|tearDownModule)|(?P<camel_case>_?[A-Z][a-zA-Z0-9]*)|(?P<snake_case>_?[a-z][a-z0-9_]*))$
# Regular expression which should only match correct method names.
# 'camel_case' and 'snake_case' group names are used for consistency of naming
# styles across functions and methods. 'exempt' indicates a name which is
# consistent with all naming styles.
method-rgx=(?x)
  ^(?:(?P<exempt>_[a-z0-9_]+__|runTest|setUp|tearDown|setUpTestCase
         |tearDownTestCase|setupSelf|tearDownClass|_testDatasetSize|setUpClass
         |(test|assert)_*[A-Z0-9][a-zA-Z0-9_]*|next)
     |(?P<camel_case>_{0,2}[A-Z][a-zA-Z0-9_]*)
     |(?P<snake_case>_{0,2}[a-z][a-z0-9_]*))$
# Regular expression which should only match correct instance attribute names
attr-rgx=^_{0,2}[a-z][a-z0-9_]*$
# Regular expression which should only match correct argument names
argument-rgx=^[a-z][a-z0-9_]*$
# Regular expression which should only match correct variable names
variable-rgx=^[a-z][a-z0-9_]*$
# Regular expression which should only match correct list comprehension /
# generator expression variable names
inlinevar-rgx=^[a-z][a-z0-9_]*$
# Good variable names which should always be accepted, separated by a comma
good-names=main,_
# Bad variable names which should always be refused, separated by a comma
bad-names=
# List of builtins function names that should not be used, separated by a comma
#bad-functions=input,apply,reduce
# List of decorators that define properties, such as abc.abstractproperty.
property-classes=abc.abstractproperty
[pylint.TYPECHECK]
# Tells whether missing members accessed in mixin class should be ignored. A
# mixin class is detected if its name ends with "mixin" (case insensitive).
ignore-mixin-members=yes
# List of decorators that create context managers from functions, such as
# contextlib.contextmanager.
contextmanager-decorators=contextlib.contextmanager,contextlib2.contextmanager
[pylint.VARIABLES]
# Tells whether we should check for unused import in __init__ files.
init-import=no
# A regular expression matching names used for dummy variables (i.e. not used).
dummy-variables-rgx=^\*{0,2}(_$|unused_|dummy_)
# List of additional names supposed to be defined in builtins. Remember that
# you should avoid to define new builtins when possible.
additional-builtins=
[pylint.CLASSES]
# List of method names used to declare (i.e. assign) instance attributes.
defining-attr-methods=__init__,__new__,setUp
# "class_" is also a valid for the first argument to a class method.
valid-classmethod-first-arg=cls,class_
[pylint.EXCEPTIONS]
overgeneral-exceptions=StandardError,Exception,BaseException
[pylint.IMPORTS]
# Deprecated modules which should not be used, separated by a comma
deprecated-modules=regsub,TERMIOS,Bastion,rexec,sets
[pylint.FORMAT]
# List of checkers and warnings to disable.
disable=abstract-method,access-member-before-definition,arguments-differ,assignment-from-no-return,attribute-defined-outside-init,bad-mcs-classmethod-argument,bad-option-value,c-extension-no-member,consider-merging-isinstance,consider-using-dict-comprehension,consider-using-enumerate,consider-using-in,consider-using-set-comprehension,consider-using-ternary,deprecated-method,design,file-ignored,fixme,global-statement,import-error,inconsistent-return-statements,invalid-unary-operand-type,len-as-condition,locally-disabled,locally-enabled,misplaced-comparison-constant,missing-docstring,multiple-imports,no-else-return,no-member,no-name-in-module,no-self-use,no-value-for-parameter,not-an-iterable,not-context-manager,pointless-except,protected-access,redefined-argument-from-local,signature-differs,similarities,simplifiable-if-expression,star-args,super-init-not-called,suppressed-message,too-many-function-args,trailing-comma-tuple,trailing-newlines,ungrouped-imports,unnecessary-pass,unsubscriptable-object,unused-argument,useless-object-inheritance,useless-return,useless-suppression,wrong-import-order,wrong-import-position,unneeded-not,unexpected-keyword-arg,redundant-keyword-arg,unspecified-encoding,logging-fstring-interpolation,consider-using-f-string

# Maximum number of characters on a single line.
max-line-length=80
# Regexp for a line that is allowed to be longer than the limit.
# This "ignore" regex is today composed of several independent parts:
# (1) Long import lines
# (2) URLs in comments or pydocs. Detecting URLs by regex is a hard problem and
#     no amount of tweaking will make a perfect regex AFAICT. This one is a good
#     compromise.
# (3) Constant string literals at the start of files don't need to be broken
#     across lines. Allowing long paths and urls to be on a single
#     line. Also requires that the string not be a triplequoted string.
ignore-long-lines=(?x)
  (^\s*(import|from)\s
   |^\s*(\#\ )?<?(https?|ftp):\/\/[^\s\/$.?#].[^\s]*>?$
   |^[a-zA-Z_][a-zA-Z0-9_]*\s*=\s*("[^"]\S+"|'[^']\S+')
   )
# Maximum number of lines in a module
max-module-lines=99999
# String used as indentation unit. We differ from PEP8's normal 4 spaces.
indent-string='  '
# Do not warn about multiple statements on a single line for constructs like
#   if test: stmt
single-line-if-stmt=y
[pylint.LOGGING]
# Add logging modules.
logging-modules=logging,absl.logging
[pylint.MISCELLANEOUS]
# Maximum line length for lambdas
#short-func-length=1
# List of module members that should be marked as deprecated.
# All of the string functions are listed in 4.1.4 Deprecated string functions
# in the Python 2.4 docs.
#deprecated-members=string.atof,string.atoi,string.atol,string.capitalize,string.expandtabs,string.find,string.rfind,string.index,string.rindex,string.count,string.lower,string.split,string.rsplit,string.splitfields,string.join,string.joinfields,string.lstrip,string.rstrip,string.strip,string.swapcase,string.translate,string.upper,string.ljust,string.rjust,string.center,string.zfill,string.replace,sys.exitfunc,sys.maxint
# List of exceptions that do not need to be mentioned in the Raises section of
# a docstring.
#ignore-exceptions=AssertionError,NotImplementedError,StopIteration,TypeError
# Number of spaces of indent required when the last token on the preceding line
# is an open (, [, or {.
indent-after-paren=4<|MERGE_RESOLUTION|>--- conflicted
+++ resolved
@@ -99,14 +99,7 @@
 ogbg =
   jraph==0.0.2.dev
   scikit-learn==1.0.1
-<<<<<<< HEAD
-  clu==0.0.7  # TODO(znado): Delete?
-
-ogbg_pytorch =
-  torch-scatter==2.0.9
-=======
   clu==0.0.7
->>>>>>> c5f4ab0e
 
 librispeech_pytorch =
   levenshtein==0.20.0
