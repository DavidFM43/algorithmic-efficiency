r"""Run a submission on a single workload.

Example command:

# pylint: disable=line-too-long
python3 submission_runner.py \
    --workload=mnist \
    --framework=jax \
    --submission_path=reference_algorithms/development_algorithms/mnist/mnist_jax/submission.py \
    --tuning_ruleset=external \
    --tuning_search_space=reference_algorithms/development_algorithms/mnist/tuning_search_space.json \
    --num_tuning_trials=3 \
    --experiment_dir=/home/znado/experiment_dir \
    --experiment_name=baseline
"""

import datetime
import gc
import importlib
import itertools
import json
import os
import struct
import time
from typing import Any, Dict, Optional, Tuple

from absl import app
from absl import flags
from absl import logging
import jax
import tensorflow as tf
import torch
import torch.distributed as dist

from algorithmic_efficiency import checkpoint_utils
from algorithmic_efficiency import halton
from algorithmic_efficiency import logger_utils
from algorithmic_efficiency import random_utils as prng
from algorithmic_efficiency import spec
from algorithmic_efficiency.profiler import PassThroughProfiler
from algorithmic_efficiency.profiler import Profiler
from algorithmic_efficiency.pytorch_utils import pytorch_init
from algorithmic_efficiency.pytorch_utils import pytorch_setup
from algorithmic_efficiency.pytorch_utils import sync_ddp_time
from algorithmic_efficiency.workloads import workloads

# Hide any GPUs form TensorFlow. Otherwise TF might reserve memory and make
# it unavailable to JAX.
tf.config.set_visible_devices([], 'GPU')

# disable only for deepspeech if it works fine for other workloads.
os.environ['XLA_FLAGS'] = '--xla_gpu_enable_triton_gemm=false'

# TODO(znado): make a nicer registry of workloads that lookup in.
BASE_WORKLOADS_DIR = workloads.BASE_WORKLOADS_DIR

# Workload_path will be appended by '_pytorch' or '_jax' automatically.
WORKLOADS = workloads.WORKLOADS

flags.DEFINE_string(
    'submission_path',
    None,
    'The relative path of the Python file containing submission functions. '
    'NOTE: the submission dir must have an __init__.py file!')
flags.DEFINE_string(
    'workload',
    None,
    help=f'The name of the workload to run.\n Choices: {list(WORKLOADS.keys())}'
)
flags.DEFINE_enum(
    'tuning_ruleset',
    'external',
    enum_values=['external', 'self'],
    help='Which tuning ruleset to use.')
flags.DEFINE_string(
    'tuning_search_space',
    None,
    'The path to the JSON file describing the external tuning search space.')
flags.DEFINE_integer('num_tuning_trials',
                     1,
                     'The number of external hyperparameter trials to run.')
flags.DEFINE_string('data_dir', '~/data', 'Dataset location.')
flags.DEFINE_string('imagenet_v2_data_dir',
                    '~/data',
                    'Dataset location for ImageNet-v2.')
flags.DEFINE_string('librispeech_tokenizer_vocab_path',
                    '',
                    'Location to librispeech tokenizer.')

flags.DEFINE_enum(
    'framework',
    None,
    enum_values=['jax', 'pytorch'],
    help='Whether to use Jax or Pytorch for the submission. Controls among '
    'other things if the Jax or Numpy RNG library is used for RNG.')
flags.DEFINE_boolean(
    'torch_compile',
    True,
    'Whether to use `torch.compile` to JIT-compile PyTorch code. '
    'This will only take effect when `framework`==pytorch.')

flags.DEFINE_string(
    'experiment_dir',
    None,
    'The root directory to store all experiments. '
    'It is required and the directory should have '
    'an absolute path rather than a relative path.')
flags.DEFINE_string('experiment_name', None, 'Name of the experiment.')
flags.DEFINE_boolean(
    'save_intermediate_checkpoints',
    True,
    'Whether to save any intermediate checkpoints. '
    'If False, it will only keep the latest checkpoint.')
flags.DEFINE_boolean('resume_last_run',
                     None,
                     'Whether to resume the experiment from its last run.')
flags.DEFINE_boolean(
    'append_timestamp',
    False,
    'If True, the current datetime will be appended to the experiment name. '
    'Useful for guaranteeing a unique experiment dir for new runs.')
flags.DEFINE_boolean('use_wandb',
                     False,
                     'Whether to use Weights & Biases logging.')
flags.DEFINE_boolean('profile', False, 'Whether to produce profiling output.')
flags.DEFINE_integer('max_global_steps',
                     None,
                     'Maximum number of update steps.')
flags.DEFINE_boolean(
    'overwrite',
    False,
    'Whether to overwrite the experiment with identical experiment_dir and'
    'experiment_name.')
flags.DEFINE_boolean('save_checkpoints',
                     True,
                     'Whether or not to checkpoint the model at every eval.')
flags.DEFINE_integer(
<<<<<<< HEAD
    'hparam_start_index',
    None,
    'Start index to slice set of hyperparameters in tuning search space.')
flags.DEFINE_integer(
    'hparam_end_index',
    None,
    'End index to slice set of hyperparameters in tuning spearch space.')
=======
    'rng_seed',
    None,
    'Value of rng seed. If None, a random seed will'
    'be generated from hardware.')
>>>>>>> 20376e0a
FLAGS = flags.FLAGS
USE_PYTORCH_DDP, RANK, DEVICE, N_GPUS = pytorch_setup()


def _get_time():
  if torch.cuda.is_available():
    torch.cuda.synchronize()
  return time.time()


def _get_time_ddp():
  torch.cuda.synchronize()
  t = time.time()
  return sync_ddp_time(t, DEVICE)


if USE_PYTORCH_DDP:
  get_time = _get_time_ddp
else:
  get_time = _get_time


def _reset_cuda_mem():
  if FLAGS.framework == 'pytorch' and torch.cuda.is_available():
    torch._C._cuda_clearCublasWorkspaces()
    gc.collect()
    torch.cuda.empty_cache()
    torch.cuda.reset_peak_memory_stats()


def train_once(
    workload: spec.Workload,
    global_batch_size: int,
    global_eval_batch_size: int,
    data_dir: str,
    imagenet_v2_data_dir: str,
    init_optimizer_state: spec.InitOptimizerFn,
    update_params: spec.UpdateParamsFn,
    data_selection: spec.DataSelectionFn,
    hyperparameters: Optional[spec.Hyperparameters],
    rng_seed: int,
    rng: spec.RandomState,
    profiler: Profiler,
    max_global_steps: int = None,
    log_dir: Optional[str] = None,
    save_checkpoints: Optional[bool] = True
) -> Tuple[spec.Timing, Dict[str, Any]]:
  data_rng, opt_init_rng, model_init_rng, rng = prng.split(rng, 4)

  # Workload setup.
  logging.info('Initializing dataset.')
  with profiler.profile('Initializing dataset'):
    input_queue = workload._build_input_queue(
        data_rng,
        'train',
        data_dir=data_dir,
        global_batch_size=global_batch_size)
  logging.info('Initializing model.')
  with profiler.profile('Initializing model'):
    dropout_rate = None
    aux_dropout_rate = None
    if hasattr(hyperparameters, 'dropout_rate'):
      dropout_rate = hyperparameters.dropout_rate
    if hasattr(hyperparameters, 'aux_dropout_rate'):
      aux_dropout_rate = hyperparameters.aux_dropout_rate
    model_params, model_state = workload.init_model_fn(
        model_init_rng, dropout_rate, aux_dropout_rate)
    if FLAGS.framework == 'pytorch' and FLAGS.torch_compile:
      compile_error_workloads = ['ogbg', 'criteo1tb']
      eager_backend_workloads = [
          'librispeech_conformer', 'librispeech_deepspeech'
      ]
      aot_eager_backend_workloads = []
      if FLAGS.workload in compile_error_workloads:
        logging.warning(
            'These workloads cannot be fully compiled under current '
            'PyTorch version. Proceeding without `torch.compile`.')
      elif FLAGS.workload in eager_backend_workloads:
        logging.warning(
            'These workloads cannot be fully compiled under current '
            'PyTorch version. Proceeding with `backend=eager`.')
        model_params = torch.compile(model_params, backend='eager')
      elif FLAGS.workload in aot_eager_backend_workloads:
        logging.warning(
            'These workloads cannot be fully compiled under current '
            'PyTorch version. Proceeding with `backend=aot_eager`.')
        model_params = torch.compile(model_params, backend='aot_eager')
      else:
        logging.info('Performing `torch.compile`.')
        model_params = torch.compile(model_params)

  logging.info('Initializing optimizer.')
  with profiler.profile('Initializing optimizer'):
    optimizer_state = init_optimizer_state(workload,
                                           model_params,
                                           model_state,
                                           hyperparameters,
                                           opt_init_rng)
  logging.info('Initializing metrics bundle.')
  # Bookkeeping.
  train_state = {
      'validation_goal_reached': False,
      'test_goal_reached': False,
      'is_time_remaining': True,
      'last_eval_time': 0,
      'training_complete': False,
      'accumulated_submission_time': 0,
      'accumulated_eval_time': 0,
      'accumulated_logging_time': 0,
      'last_step_end_time': None,
  }
  global_step = 0
  eval_results = []
  preemption_count = 0

  # Loggers and checkpoint setup.
  logging.info('Initializing checkpoint and logger.')
  if log_dir is not None:
    # If the checkpoint exists, load from the checkpoint.
    (optimizer_state,
     model_params,
     model_state,
     train_state,
     eval_results,
     global_step,
     preemption_count) = checkpoint_utils.maybe_restore_checkpoint(
         FLAGS.framework,
         optimizer_state,
         model_params,
         model_state,
         train_state,
         eval_results,
         global_step,
         preemption_count,
         checkpoint_dir=log_dir)
    meta_file_name = os.path.join(log_dir, f'meta_data_{preemption_count}.json')
    logging.info(f'Saving meta data to {meta_file_name}.')
    logger_utils.save_meta_data(workload, rng_seed, preemption_count)
    flag_file_name = os.path.join(log_dir, f'flags_{preemption_count}.json')
    logging.info(f'Saving flags to {flag_file_name}.')
    logger_utils.write_json(flag_file_name, flags.FLAGS.flag_values_dict())
    metrics_logger = logger_utils.set_up_loggers(log_dir,
                                                 flags.FLAGS,
                                                 hyperparameters)
    workload.attach_metrics_logger(metrics_logger)

  global_start_time = get_time()
  train_state['last_step_end_time'] = global_start_time

  logging.info('Starting training loop.')
  goals_reached = (
      train_state['validation_goal_reached'] and
      train_state['test_goal_reached'])
  while train_state['is_time_remaining'] and \
      not goals_reached and \
      not train_state['training_complete']:

    step_rng = prng.fold_in(rng, global_step)
    data_select_rng, update_rng, eval_rng = prng.split(step_rng, 3)

    with profiler.profile('Data selection'):
      batch = data_selection(workload,
                             input_queue,
                             optimizer_state,
                             model_params,
                             model_state,
                             hyperparameters,
                             global_step,
                             data_select_rng)
    try:
      with profiler.profile('Update parameters'):
        optimizer_state, model_params, model_state = update_params(
            workload=workload,
            current_param_container=model_params,
            current_params_types=workload.model_params_types,
            model_state=model_state,
            hyperparameters=hyperparameters,
            batch=batch,
            loss_type=workload.loss_type,
            optimizer_state=optimizer_state,
            eval_results=eval_results,
            global_step=global_step,
            rng=update_rng)
    except spec.TrainingCompleteError:
      train_state['training_complete'] = True
    global_step += 1
    if (max_global_steps is not None) and (global_step == max_global_steps):
      train_state['training_complete'] = True

    train_step_end_time = get_time()

    train_state['accumulated_submission_time'] += (
        train_step_end_time - train_state['last_step_end_time'])
    train_state['is_time_remaining'] = (
        train_state['accumulated_submission_time'] <
        workload.max_allowed_runtime_sec)
    # Check if submission is eligible for an untimed eval.
    if ((train_step_end_time - train_state['last_eval_time']) >=
        workload.eval_period_time_sec or train_state['training_complete']):
      with profiler.profile('Evaluation'):
        del batch
        _reset_cuda_mem()

        try:
          eval_start_time = get_time()
          latest_eval_result = workload.eval_model(global_eval_batch_size,
                                                   model_params,
                                                   model_state,
                                                   eval_rng,
                                                   data_dir,
                                                   imagenet_v2_data_dir,
                                                   global_step)
          # Check if targets reached.
          train_state['validation_goal_reached'] = (
              workload.has_reached_validation_target(latest_eval_result) or
              train_state['validation_goal_reached'])
          train_state['test_goal_reached'] = (
              workload.has_reached_test_target(latest_eval_result) or
              train_state['test_goal_reached'])

          # Save last eval time.
          eval_end_time = get_time()
          train_state['last_eval_time'] = eval_end_time

          # Accumulate eval time.
          train_state[
              'accumulated_eval_time'] += eval_end_time - eval_start_time

          # Add times to eval results for logging.
          latest_eval_result['score'] = (
              train_state['accumulated_submission_time'])
          latest_eval_result[
              'total_duration'] = eval_end_time - global_start_time
          latest_eval_result['accumulated_submission_time'] = train_state[
              'accumulated_submission_time']
          latest_eval_result['accumulated_eval_time'] = train_state[
              'accumulated_eval_time']
          latest_eval_result['accumulated_logging_time'] = train_state[
              'accumulated_logging_time']
          time_since_start = latest_eval_result['total_duration']
          logging.info(f'Time since start: {time_since_start:.2f}s, '
                       f'\tStep: {global_step}, \t{latest_eval_result}')
          eval_results.append((global_step, latest_eval_result))

          logging_start_time = get_time()

          if log_dir is not None:
            metrics_logger.append_scalar_metrics(
                latest_eval_result,
                global_step=global_step,
                preemption_count=preemption_count,
                is_eval=True,
            )
            if save_checkpoints:
              checkpoint_utils.save_checkpoint(
                  framework=FLAGS.framework,
                  optimizer_state=optimizer_state,
                  model_params=model_params,
                  model_state=model_state,
                  train_state=train_state,
                  eval_results=eval_results,
                  global_step=global_step,
                  preemption_count=preemption_count,
                  checkpoint_dir=log_dir,
                  save_intermediate_checkpoints=FLAGS
                  .save_intermediate_checkpoints)

          logging_end_time = get_time()
          train_state['accumulated_logging_time'] += (
              logging_end_time - logging_start_time)

          _reset_cuda_mem()

        except RuntimeError as e:
          logging.exception(f'Eval step {global_step} error.\n')
          if 'out of memory' in str(e):
            logging.warning('Error: GPU out of memory during eval during step '
                            f'{global_step}, error : {str(e)}.')
            _reset_cuda_mem()

    train_state['last_step_end_time'] = get_time()

  metrics = {'eval_results': eval_results, 'global_step': global_step}

  if log_dir is not None:
    metrics_logger.append_scalar_metrics(
        {'score': train_state['accumulated_submission_time']},
        global_step=global_step,
        preemption_count=preemption_count)
    metrics_logger.finish()
    checkpoint_utils.save_checkpoint(
        framework=FLAGS.framework,
        optimizer_state=optimizer_state,
        model_params=model_params,
        model_state=model_state,
        train_state=train_state,
        eval_results=eval_results,
        global_step=global_step,
        preemption_count=preemption_count,
        checkpoint_dir=log_dir,
        save_intermediate_checkpoints=FLAGS.save_intermediate_checkpoints)

  return train_state['accumulated_submission_time'], metrics


<<<<<<< HEAD
def score_submission_on_workload(
    workload: spec.Workload,
    workload_name: str,
    submission_path: str,
    data_dir: str,
    tuning_ruleset: str,
    profiler: Optional[Profiler] = None,
    max_global_steps: Optional[int] = None,
    imagenet_v2_data_dir: Optional[str] = None,
    tuning_search_space: Optional[str] = None,
    num_tuning_trials: Optional[int] = None,
    log_dir: Optional[str] = None,
    save_checkpoints: Optional[bool] = True,
    hparam_start_index: Optional[bool] = None,
    hparam_end_index: Optional[bool] = None,
):
=======
def score_submission_on_workload(workload: spec.Workload,
                                 workload_name: str,
                                 submission_path: str,
                                 data_dir: str,
                                 tuning_ruleset: str,
                                 profiler: Optional[Profiler] = None,
                                 max_global_steps: Optional[int] = None,
                                 imagenet_v2_data_dir: Optional[str] = None,
                                 tuning_search_space: Optional[str] = None,
                                 num_tuning_trials: Optional[int] = None,
                                 log_dir: Optional[str] = None,
                                 save_checkpoints: Optional[bool] = True,
                                 rng_seed: Optional[int] = None):
>>>>>>> 20376e0a
  # Expand paths because '~' may not be recognized
  data_dir = os.path.expanduser(data_dir)
  if imagenet_v2_data_dir:
    imagenet_v2_data_dir = os.path.expanduser(imagenet_v2_data_dir)

  # Remove the trailing '.py' and convert the filepath to a Python module.
  submission_module_path = workloads.convert_filepath_to_module(submission_path)
  submission_module = importlib.import_module(submission_module_path)

  init_optimizer_state = submission_module.init_optimizer_state
  update_params = submission_module.update_params
  data_selection = submission_module.data_selection
  global_batch_size = submission_module.get_batch_size(workload_name)
  # n_gpus has to be set here, because we cannot call the first Jax operation
  # before pytorch_init().
  n_gpus = max(N_GPUS, jax.local_device_count())
  if global_batch_size % n_gpus != 0:
    raise ValueError(
        f'The global batch size ({global_batch_size}) has to be divisible by '
        f'the number of GPUs ({n_gpus}).')
  if hasattr(submission_module, 'get_eval_batch_size'):
    # If the user specifies the eval batch size, use the provided one.
    global_eval_batch_size = submission_module.get_eval_batch_size(
        workload_name)
  else:
    global_eval_batch_size = workload.eval_batch_size
  if global_eval_batch_size % n_gpus != 0:
    raise ValueError(
        f'The global eval batch size ({global_eval_batch_size}) has to be '
        f'divisible by the number of GPUs ({n_gpus}).')

  if tuning_ruleset == 'external':
    # If the submission runner is responsible for hyperparameter tuning, load in
    # the search space and generate a list of randomly selected hyperparameter
    # settings from it.
    if tuning_search_space is None:
      raise ValueError(
          'Must provide a tuning search space JSON file when using external '
          'tuning.')
    with open(tuning_search_space, 'r', encoding='UTF-8') as search_space_file:
      tuning_search_space = halton.generate_search(
          json.load(search_space_file), num_tuning_trials)
    all_timings = []
    all_metrics = []
    tuning_search_space_iter = itertools.islice(
        enumerate(tuning_search_space), hparam_start_index, hparam_end_index)
    for hi, hyperparameters in tuning_search_space_iter:
      # Generate a new seed from hardware sources of randomness for each trial.
      if not rng_seed:
        rng_seed = struct.unpack('I', os.urandom(4))[0]
      logging.info('Using RNG seed %d', rng_seed)
      rng = prng.PRNGKey(rng_seed)
      # Because we initialize the PRNGKey with only a single 32 bit int, in the
      # Jax implementation this means that rng[0] is all zeros, which means this
      # could lead to unintentionally reusing the same seed of only rng[0] were
      # ever used. By splitting the rng into 2, we mix the lower and upper 32
      # bit ints, ensuring we can safely use either rng[0] or rng[1] as a random
      # number.
      rng, _ = prng.split(rng, 2)
      logging.info(f'--- Tuning run {hi + 1}/{num_tuning_trials} ---')

      tuning_dir_name = None
      if log_dir is not None:
        tuning_dir_name = os.path.join(log_dir, f'trial_{hi + 1}')
        logging.info(f'Creating tuning directory at {tuning_dir_name}.')
        logger_utils.makedir(tuning_dir_name)

        # If existing hyperparameter exists, use saved
        # hyperparameters for consistency.
        hyperparameters = logger_utils.write_hparams(hyperparameters,
                                                     tuning_dir_name)
        tuning_search_space[hi] = hyperparameters

      with profiler.profile('Train'):
        if 'imagenet' not in workload_name:
          imagenet_v2_data_dir = None
        timing, metrics = train_once(workload, global_batch_size,
                                     global_eval_batch_size,
                                     data_dir, imagenet_v2_data_dir,
                                     init_optimizer_state,
                                     update_params, data_selection,
                                     hyperparameters,
                                     rng_seed,
                                     rng,
                                     profiler,
                                     max_global_steps,
                                     tuning_dir_name,
                                     save_checkpoints=save_checkpoints,)
      all_timings.append(timing)
      all_metrics.append(metrics)
    score = min(all_timings)
    for ti, _ in tuning_search_space_iter:
      logging.info(f'Tuning trial {ti + 1}/{num_tuning_trials}')
      logging.info(f'Hyperparameters: {tuning_search_space[ti]}')
      logging.info(f'Metrics: {all_metrics[ti]}')
      logging.info(f'Timing: {all_timings[ti]}')
      num_evals = len(all_metrics[ti]['eval_results'])
      logging.info(f'Total number of evals: {num_evals}')
      logging.info('=' * 20)
  else:
    if not rng_seed:
      rng_seed = struct.unpack('q', os.urandom(8))[0]
    rng = prng.PRNGKey(rng_seed)
    # If the submission is responsible for tuning itself, we only need to run it
    # once and return the total time.
    with profiler.profile('Train'):
      score, _ = train_once(
          workload, global_batch_size, global_eval_batch_size,
          data_dir, imagenet_v2_data_dir,
          init_optimizer_state, update_params, data_selection,
          None, rng_seed, rng, profiler, max_global_steps, log_dir,
          save_checkpoints=save_checkpoints)
  return score


def main(_):
  if FLAGS.profile:
    profiler = Profiler()
  else:
    profiler = PassThroughProfiler()

  if FLAGS.framework == 'pytorch':
    pytorch_init(USE_PYTORCH_DDP, RANK, profiler)

  workload_metadata = WORKLOADS[FLAGS.workload]

  # Prevent OOM on librispeech conformer.
  if FLAGS.workload == 'librispeech_conformer':
    os.environ['XLA_PYTHON_CLIENT_MEM_FRACTION'] = '0.85'

  # Extend path according to framework.
  workload_metadata['workload_path'] = os.path.join(
      BASE_WORKLOADS_DIR,
      workload_metadata['workload_path'] + f'_{FLAGS.framework}',
      'workload.py')
  workload_init_kwargs = {}
  if FLAGS.librispeech_tokenizer_vocab_path:
    workload_init_kwargs['tokenizer_vocab_path'] = (
        FLAGS.librispeech_tokenizer_vocab_path)
  workload = workloads.import_workload(
      workload_path=workload_metadata['workload_path'],
      workload_class_name=workload_metadata['workload_class_name'],
      workload_init_kwargs=workload_init_kwargs)

  experiment_name = FLAGS.experiment_name
  if experiment_name and FLAGS.append_timestamp:
    experiment_name += datetime.datetime.now().strftime('-%Y-%m-%d-%H-%M-%S')
  logging_dir_path = logger_utils.get_log_dir(FLAGS.experiment_dir,
                                              FLAGS.workload,
                                              FLAGS.framework,
                                              experiment_name,
                                              FLAGS.resume_last_run,
                                              FLAGS.overwrite)

  score = score_submission_on_workload(
      workload=workload,
      workload_name=FLAGS.workload,
      submission_path=FLAGS.submission_path,
      data_dir=FLAGS.data_dir,
      tuning_ruleset=FLAGS.tuning_ruleset,
      profiler=profiler,
      max_global_steps=FLAGS.max_global_steps,
      imagenet_v2_data_dir=FLAGS.imagenet_v2_data_dir,
      tuning_search_space=FLAGS.tuning_search_space,
      num_tuning_trials=FLAGS.num_tuning_trials,
      log_dir=logging_dir_path,
      save_checkpoints=FLAGS.save_checkpoints,
<<<<<<< HEAD
      hparam_start_index=FLAGS.hparam_start_index,
      hparam_end_index=FLAGS.hparam_end_index)
=======
      rng_seed=FLAGS.rng_seed)
>>>>>>> 20376e0a
  logging.info(f'Final {FLAGS.workload} score: {score}')

  if FLAGS.profile:
    logging.info(profiler.summary())

  if USE_PYTORCH_DDP:
    # Cleanup.
    dist.destroy_process_group()


if __name__ == '__main__':
  flags.mark_flag_as_required('workload')
  flags.mark_flag_as_required('framework')
  flags.mark_flag_as_required('submission_path')
  flags.mark_flag_as_required('experiment_dir')
  flags.mark_flag_as_required('experiment_name')
  app.run(main)<|MERGE_RESOLUTION|>--- conflicted
+++ resolved
@@ -135,7 +135,6 @@
                      True,
                      'Whether or not to checkpoint the model at every eval.')
 flags.DEFINE_integer(
-<<<<<<< HEAD
     'hparam_start_index',
     None,
     'Start index to slice set of hyperparameters in tuning search space.')
@@ -143,12 +142,10 @@
     'hparam_end_index',
     None,
     'End index to slice set of hyperparameters in tuning spearch space.')
-=======
     'rng_seed',
     None,
     'Value of rng seed. If None, a random seed will'
     'be generated from hardware.')
->>>>>>> 20376e0a
 FLAGS = flags.FLAGS
 USE_PYTORCH_DDP, RANK, DEVICE, N_GPUS = pytorch_setup()
 
@@ -454,7 +451,6 @@
   return train_state['accumulated_submission_time'], metrics
 
 
-<<<<<<< HEAD
 def score_submission_on_workload(
     workload: spec.Workload,
     workload_name: str,
@@ -470,22 +466,8 @@
     save_checkpoints: Optional[bool] = True,
     hparam_start_index: Optional[bool] = None,
     hparam_end_index: Optional[bool] = None,
-):
-=======
-def score_submission_on_workload(workload: spec.Workload,
-                                 workload_name: str,
-                                 submission_path: str,
-                                 data_dir: str,
-                                 tuning_ruleset: str,
-                                 profiler: Optional[Profiler] = None,
-                                 max_global_steps: Optional[int] = None,
-                                 imagenet_v2_data_dir: Optional[str] = None,
-                                 tuning_search_space: Optional[str] = None,
-                                 num_tuning_trials: Optional[int] = None,
-                                 log_dir: Optional[str] = None,
-                                 save_checkpoints: Optional[bool] = True,
-                                 rng_seed: Optional[int] = None):
->>>>>>> 20376e0a
+    rng_seed: Optional[int] = None
+    ):
   # Expand paths because '~' may not be recognized
   data_dir = os.path.expanduser(data_dir)
   if imagenet_v2_data_dir:
@@ -653,12 +635,9 @@
       num_tuning_trials=FLAGS.num_tuning_trials,
       log_dir=logging_dir_path,
       save_checkpoints=FLAGS.save_checkpoints,
-<<<<<<< HEAD
       hparam_start_index=FLAGS.hparam_start_index,
       hparam_end_index=FLAGS.hparam_end_index)
-=======
       rng_seed=FLAGS.rng_seed)
->>>>>>> 20376e0a
   logging.info(f'Final {FLAGS.workload} score: {score}')
 
   if FLAGS.profile:
