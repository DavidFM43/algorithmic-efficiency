--- conflicted
+++ resolved
@@ -3,19 +3,15 @@
 import jax.random as jax_rng
 import pytest
 
-<<<<<<< HEAD
-from algorithmic_efficiency.workloads.imagenet.imagenet_jax.models import \
+from algorithmic_efficiency.workloads.imagenet_resnet.imagenet_jax.models import \
     ResNet18 as JaxResNet_c10
-from algorithmic_efficiency.workloads.imagenet.imagenet_jax.models import \
-    ResNet50 as JaxResNet
-from algorithmic_efficiency.workloads.imagenet.imagenet_pytorch.models import \
-    resnet18 as PyTorchResNet_c10
-from algorithmic_efficiency.workloads.imagenet.imagenet_pytorch.models import \
-=======
 from algorithmic_efficiency.workloads.imagenet_resnet.imagenet_jax.models import \
     ResNet50 as JaxResNet
 from algorithmic_efficiency.workloads.imagenet_resnet.imagenet_pytorch.models import \
->>>>>>> a44ddd34
+    resnet18 as PyTorchResNet_c10
+from algorithmic_efficiency.workloads.imagenet_resnet.imagenet_jax.models import \
+    ResNet50 as JaxResNet
+from algorithmic_efficiency.workloads.imagenet_resnet.imagenet_pytorch.models import \
     resnet50 as PyTorchResNet
 from algorithmic_efficiency.workloads.imagenet_vit.imagenet_jax.models import \
     ViT as JaxViT
@@ -32,11 +28,7 @@
 from algorithmic_efficiency.workloads.wmt.wmt_pytorch.models import \
     Transformer as PyTorchTransformer
 
-<<<<<<< HEAD
-WORKLOADS = ['mnist', 'cifar', 'imagenet', 'wmt']
-=======
-WORKLOADS = ['mnist', 'imagenet_resnet', 'imagenet_vit', 'wmt']
->>>>>>> a44ddd34
+WORKLOADS = ['mnist', 'cifar', 'imagenet_resnet', 'imagenet_vit', 'wmt']
 
 
 @pytest.mark.parametrize('workload', WORKLOADS)
@@ -57,7 +49,6 @@
     jax_model = JaxMLP().init(init_rngs, init_val, train=True)['params']
     # Init PyTorch model.
     pytorch_model = PyTorchMLP()
-<<<<<<< HEAD
   elif workload == 'cifar':
     # Init Jax model.
     input_shape = (1, 32, 32, 3)
@@ -66,10 +57,7 @@
                                                jnp.float32))["params"]
     # Init PyTorch model.
     pytorch_model = PyTorchResNet_c10(num_classes=10)
-  elif workload == 'imagenet':
-=======
   elif workload == 'imagenet_resnet':
->>>>>>> a44ddd34
     # Init Jax model.
     input_shape = (1, 224, 224, 3)
     jax_model = JaxResNet(
